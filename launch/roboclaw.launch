--- conflicted
+++ resolved
@@ -4,28 +4,6 @@
 -->
  <launch>
 
-<<<<<<< HEAD
-    <arg name="name"            default="roboclaw"/>
-    <arg name="test_mode"       default="false"/>
-    <arg name="dev_name"        default="/dev/ttyACM0"/>
-    <arg name="baud"            default="115200"/>
-    <arg name="address"         default="128"/>
-    <arg name="loop_hz"         default="4"/>
-    <arg name="deadman_secs"    default="3"/>
-    <arg name="speed_cmd_topic" default="$(arg name)/speed_command"/>
-    <arg name="stats_topic"     default="$(arg name)/stats"/>
-
-    <node name="$(arg name)" pkg="roboclaw_driver" type="roboclaw_node.py">
-        <param name="test_mode" type="bool" value="$(arg test_mode)"/>
-        <param name="dev_name" type="str" value="$(arg dev_name)"/>
-        <param name="baud" type="int" value="$(arg baud)"/>
-        <param name="address" type="int" value="$(arg address)"/>
-        <param name="loop_hz" type="int" value="$(arg loop_hz)"/>
-        <param name="deadman_secs" type="int" value="$(arg deadman_secs)"/>
- 
-        <param name="speed_cmd_topic" type="str" value="$(arg speed_cmd_topic)"/>
-        <param name="stats_topic" type="str" value="$(arg stats_topic)"/>
-=======
     <arg name="name"            default="roboclaw"                  />
     <arg name="test_mode"       default="false"                     />
     <arg name="dev_name"        default="/dev/ttyACM0"              />
@@ -46,7 +24,6 @@
  
         <param name="speed_cmd_topic" type="str" value="$(arg speed_cmd_topic)" />
         <param name="stats_topic" type="str" value="$(arg stats_topic)" />
->>>>>>> 6eb55f4f
     </node>
 
 </launch>